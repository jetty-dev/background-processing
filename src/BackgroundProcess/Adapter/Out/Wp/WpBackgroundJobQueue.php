--- conflicted
+++ resolved
@@ -73,16 +73,10 @@
         }
         catch (RepositoryException $exception)
         {
-<<<<<<< HEAD
-            $this->logger->critical(
-                'Could not push item to background job queue.',
-                ['exception' => $exception]
-=======
             throw new BackgroundException(
                 'Could not push item to background job queue.',
                 0,
                 $exception
->>>>>>> b41fe4f3
             );
         }
 
@@ -98,16 +92,10 @@
         }
         catch (RepositoryException $exception)
         {
-<<<<<<< HEAD
-            $this->logger->critical(
-                'Could not save background job queue.',
-                ['exception' => $exception]
-=======
             throw new BackgroundException(
                 'Could not save background job queue.',
             0,
             $exception
->>>>>>> b41fe4f3
             );
         }
 
@@ -133,16 +121,10 @@
         }
         catch (RepositoryException $exception)
         {
-<<<<<<< HEAD
-            $this->logger->critical(
-                'An error occurred while trying to cancel a background process.',
-                ['exception' => $exception]
-=======
             throw new BackgroundException(
                 'An error occurred while trying to cancel a background process.',
                 0,
                 $exception
->>>>>>> b41fe4f3
             );
         }
     }
